/**
 * Copyright (c) Microsoft Corporation
 * All rights reserved.
 *
 * MIT License
 *
 * Permission is hereby granted, free of charge, to any person obtaining a copy of this software and associated
 * documentation files (the "Software"), to deal in the Software without restriction, including without limitation
 * the rights to use, copy, modify, merge, publish, distribute, sublicense, and/or sell copies of the Software, and
 * to permit persons to whom the Software is furnished to do so, subject to the following conditions:
 * The above copyright notice and this permission notice shall be included in all copies or substantial portions of the Software.
 *
 * THE SOFTWARE IS PROVIDED *AS IS*, WITHOUT WARRANTY OF ANY KIND, EXPRESS OR IMPLIED, INCLUDING
 * BUT NOT LIMITED TO THE WARRANTIES OF MERCHANTABILITY, FITNESS FOR A PARTICULAR PURPOSE AND
 * NONINFRINGEMENT. IN NO EVENT SHALL THE AUTHORS OR COPYRIGHT HOLDERS BE LIABLE FOR ANY CLAIM,
 * DAMAGES OR OTHER LIABILITY, WHETHER IN AN ACTION OF CONTRACT, TORT OR OTHERWISE, ARISING FROM,
 * OUT OF OR IN CONNECTION WITH THE SOFTWARE OR THE USE OR OTHER DEALINGS IN THE SOFTWARE.
 */

'use strict';

import * as cpp from 'child-process-promise';
import * as cp from 'child_process';
import * as fs from 'fs';
import * as os from 'os';
import * as path from 'path';
import { String } from 'typescript-string-operations';
import { getLogger, Logger } from '../../common/log';
import { delay } from '../../common/utils';
import { GPUInfo, GPUSummary } from '../common/gpuData';
import { execKill, execMkdir, execRemove, execTail, getgpuMetricsCollectorScriptContent, getScriptName, runScript } from '../common/util';

/**
 * GPUScheduler for local training service
 */
class GPUScheduler {

    private gpuSummary!: GPUSummary;
    private stopping: boolean;
    private readonly log: Logger;
    private readonly gpuMetricCollectorScriptFolder: string;

    constructor() {
        this.stopping = false;
        this.log = getLogger();
        this.gpuMetricCollectorScriptFolder = `${os.tmpdir()}/nni/script`;
    }

    public async run(): Promise<void> {
        await this.runGpuMetricsCollectorScript();
        while (!this.stopping) {
            try {
                await this.updateGPUSummary();
            } catch (error) {
                this.log.error('Read GPU summary failed with error: ', error);
            }
            await delay(5000);
        }
    }

<<<<<<< HEAD
    /**
     * Generate gpu metric collector shell script in local machine, 
     * used to run in remote machine, and will be deleted after uploaded from local. 
     */
    private async runGpuMetricsCollectorScript(): Promise<void> {
        await execMkdir(this.gpuMetricCollectorScriptFolder);
        //generate gpu_metrics_collector script
        let gpuMetricsCollectorScriptPath: string = path.join(this.gpuMetricCollectorScriptFolder, getScriptName('gpu_metrics_collector'));
        const gpuMetricsCollectorScriptContent: string = getgpuMetricsCollectorScriptContent(this.gpuMetricCollectorScriptFolder);
        await fs.promises.writeFile(gpuMetricsCollectorScriptPath, gpuMetricsCollectorScriptContent, { encoding: 'utf8' });
        execScript(gpuMetricsCollectorScriptPath)
    }

    public getAvailableGPUIndices(useActiveGpu: boolean, occupiedGpuIndexNumMap: Map<number, number>): number[] {
        if (this.gpuSummary !== undefined) {
            if(process.platform === 'win32' || useActiveGpu) {
                return this.gpuSummary.gpuInfos.map((info: GPUInfo) => info.index);
            }
            else{
                return this.gpuSummary.gpuInfos.filter((info: GPUInfo) => 
                occupiedGpuIndexNumMap.get(info.index) === undefined && info.activeProcessNum === 0 ||
                occupiedGpuIndexNumMap.get(info.index) !== undefined).map((info: GPUInfo) => info.index);
=======
    public getAvailableGPUIndices(useActiveGpu: boolean, occupiedGpuIndexNumMap: Map<number, number>): number[] {
        if (this.gpuSummary !== undefined) {
            if (process.platform === 'win32' || useActiveGpu) {
                return this.gpuSummary.gpuInfos.map((info: GPUInfo) => info.index);
            } else {
                return this.gpuSummary.gpuInfos.filter((info: GPUInfo) =>
                         occupiedGpuIndexNumMap.get(info.index) === undefined && info.activeProcessNum === 0 ||
                         occupiedGpuIndexNumMap.get(info.index) !== undefined)
                       .map((info: GPUInfo) => info.index);
>>>>>>> a373dbcb
            }
        }

        return [];
    }

    public getSystemGpuCount(): number {
        if (this.gpuSummary !== undefined) {
            return this.gpuSummary.gpuCount;
        }

        return 0;
    }

    public async stop(): Promise<void> {
        this.stopping = true;
        try {
            const pid: string = await fs.promises.readFile(path.join(this.gpuMetricCollectorScriptFolder, 'pid'), 'utf8');
            await execKill(pid);
            await execRemove(this.gpuMetricCollectorScriptFolder);
        } catch (error) {
            this.log.error(`GPU scheduler error: ${error}`);
        }
    }

    /**
     * Generate gpu metric collector shell script in local machine,
     * used to run in remote machine, and will be deleted after uploaded from local.
     */
    private async runGpuMetricsCollectorScript(): Promise<void> {
        await execMkdir(this.gpuMetricCollectorScriptFolder);
        //generate gpu_metrics_collector script
        const gpuMetricsCollectorScriptPath: string =
            path.join(this.gpuMetricCollectorScriptFolder, getScriptName('gpu_metrics_collector'));
        const gpuMetricsCollectorScriptContent: string = getgpuMetricsCollectorScriptContent(this.gpuMetricCollectorScriptFolder);
        await fs.promises.writeFile(gpuMetricsCollectorScriptPath, gpuMetricsCollectorScriptContent, { encoding: 'utf8' });
        runScript(gpuMetricsCollectorScriptPath);
    }

    // tslint:disable:non-literal-fs-path
    private async updateGPUSummary(): Promise<void> {
<<<<<<< HEAD
        let gpuMetricPath = path.join(this.gpuMetricCollectorScriptFolder, 'gpu_metrics');
        if (fs.existsSync(gpuMetricPath)) {
            const cmdresult: cpp.childProcessPromise.Result = await execTail(gpuMetricPath);
            if (cmdresult && cmdresult.stdout) {
=======
        const gpuMetricPath: string = path.join(this.gpuMetricCollectorScriptFolder, 'gpu_metrics');
        if (fs.existsSync(gpuMetricPath)) {
            const cmdresult: cpp.childProcessPromise.Result = await execTail(gpuMetricPath);
            if (cmdresult !== undefined && cmdresult.stdout !== undefined) {
>>>>>>> a373dbcb
                this.gpuSummary = <GPUSummary>JSON.parse(cmdresult.stdout);
            } else {
                this.log.error('Could not get gpu metrics information!');
            }
<<<<<<< HEAD
        } else{
            this.log.warning('gpu_metrics file does not exist!')
=======
        } else {
            this.log.warning('gpu_metrics file does not exist!');
>>>>>>> a373dbcb
        }
    }
}

export { GPUScheduler };<|MERGE_RESOLUTION|>--- conflicted
+++ resolved
@@ -58,30 +58,6 @@
         }
     }
 
-<<<<<<< HEAD
-    /**
-     * Generate gpu metric collector shell script in local machine, 
-     * used to run in remote machine, and will be deleted after uploaded from local. 
-     */
-    private async runGpuMetricsCollectorScript(): Promise<void> {
-        await execMkdir(this.gpuMetricCollectorScriptFolder);
-        //generate gpu_metrics_collector script
-        let gpuMetricsCollectorScriptPath: string = path.join(this.gpuMetricCollectorScriptFolder, getScriptName('gpu_metrics_collector'));
-        const gpuMetricsCollectorScriptContent: string = getgpuMetricsCollectorScriptContent(this.gpuMetricCollectorScriptFolder);
-        await fs.promises.writeFile(gpuMetricsCollectorScriptPath, gpuMetricsCollectorScriptContent, { encoding: 'utf8' });
-        execScript(gpuMetricsCollectorScriptPath)
-    }
-
-    public getAvailableGPUIndices(useActiveGpu: boolean, occupiedGpuIndexNumMap: Map<number, number>): number[] {
-        if (this.gpuSummary !== undefined) {
-            if(process.platform === 'win32' || useActiveGpu) {
-                return this.gpuSummary.gpuInfos.map((info: GPUInfo) => info.index);
-            }
-            else{
-                return this.gpuSummary.gpuInfos.filter((info: GPUInfo) => 
-                occupiedGpuIndexNumMap.get(info.index) === undefined && info.activeProcessNum === 0 ||
-                occupiedGpuIndexNumMap.get(info.index) !== undefined).map((info: GPUInfo) => info.index);
-=======
     public getAvailableGPUIndices(useActiveGpu: boolean, occupiedGpuIndexNumMap: Map<number, number>): number[] {
         if (this.gpuSummary !== undefined) {
             if (process.platform === 'win32' || useActiveGpu) {
@@ -91,7 +67,6 @@
                          occupiedGpuIndexNumMap.get(info.index) === undefined && info.activeProcessNum === 0 ||
                          occupiedGpuIndexNumMap.get(info.index) !== undefined)
                        .map((info: GPUInfo) => info.index);
->>>>>>> a373dbcb
             }
         }
 
@@ -133,28 +108,16 @@
 
     // tslint:disable:non-literal-fs-path
     private async updateGPUSummary(): Promise<void> {
-<<<<<<< HEAD
-        let gpuMetricPath = path.join(this.gpuMetricCollectorScriptFolder, 'gpu_metrics');
-        if (fs.existsSync(gpuMetricPath)) {
-            const cmdresult: cpp.childProcessPromise.Result = await execTail(gpuMetricPath);
-            if (cmdresult && cmdresult.stdout) {
-=======
         const gpuMetricPath: string = path.join(this.gpuMetricCollectorScriptFolder, 'gpu_metrics');
         if (fs.existsSync(gpuMetricPath)) {
             const cmdresult: cpp.childProcessPromise.Result = await execTail(gpuMetricPath);
             if (cmdresult !== undefined && cmdresult.stdout !== undefined) {
->>>>>>> a373dbcb
                 this.gpuSummary = <GPUSummary>JSON.parse(cmdresult.stdout);
             } else {
                 this.log.error('Could not get gpu metrics information!');
             }
-<<<<<<< HEAD
-        } else{
-            this.log.warning('gpu_metrics file does not exist!')
-=======
         } else {
             this.log.warning('gpu_metrics file does not exist!');
->>>>>>> a373dbcb
         }
     }
 }
