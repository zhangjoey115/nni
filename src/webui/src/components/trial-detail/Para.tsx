--- conflicted
+++ resolved
@@ -145,12 +145,8 @@
 
         const parallelAxis: Array<Dimobj> = [];
         // search space range and specific value [only number]
-<<<<<<< HEAD
-        for (let i = 0; i < dimName.length; i++) {
-=======
         let i = 0;
         for (i; i < dimName.length; i++) {
->>>>>>> a373dbcb
             const searchKey = searchRange[dimName[i]];
             switch (searchKey._type) {
                 case 'uniform':
@@ -216,10 +212,6 @@
                         name: dimName[i]
                     });
 
-<<<<<<< HEAD
-            }
-        }
-=======
             }
         }
         parallelAxis.push({
@@ -229,7 +221,6 @@
                 fontWeight: 700
             }
         });
->>>>>>> a373dbcb
         if (lenOfDataSource === 0) {
             const optionOfNull = {
                 parallelAxis,
@@ -246,13 +237,8 @@
                                 const length = value.length;
                                 if (length > 16) {
                                     const temp = value.split('');
-<<<<<<< HEAD
-                                    for (let i = 16; i < temp.length; i += 17) {
-                                        temp[i] += '\n';
-=======
                                     for (let m = 16; m < temp.length; m += 17) {
                                         temp[m] += '\n';
->>>>>>> a373dbcb
                                     }
                                     return temp.join('');
                                 } else {
